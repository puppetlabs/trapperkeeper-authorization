--- conflicted
+++ resolved
@@ -1,14 +1,12 @@
-<<<<<<< HEAD
 ### 0.6.0
 
  * [TK-293](https://tickets.puppetlabs.com/browse/TK-293) Allow authorization
    rules that match on CSR Attributes instead of just certname
-=======
+
 ### 0.5.1
 
  * [TK-360](https://tickets.puppetlabs.com/browse/TK-360) Remove IP address,
    requestor name, and rule from HTTP response to forbidden requests.
->>>>>>> c256bdfe
 
 ### 0.5.0
 
