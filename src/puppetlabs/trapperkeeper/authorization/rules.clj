--- conflicted
+++ resolved
@@ -206,7 +206,6 @@
 (schema/defn allowed? :- AuthorizationResult
   "Checks if a request is allowed access given the list of rules. Rules
    will be checked in the given order; use `sort-rules` to first sort them."
-<<<<<<< HEAD
   ([rules :- [Rule]
     request :- ring/Request]
    (allowed? rules {} request))
@@ -223,21 +222,9 @@
                               {:oid-map oid-map
                                :captures matches}))
          (allow-request request rule "")
-         (deny-request request rule (request->description request rule))))
+         (deny-request request rule (request->log-description request rule)
+                       (request->resp-description request rule))))
      (deny-request request nil "global deny all - no rules matched"))))
-=======
-  [rules :- [Rule]
-   request :- ring/Request]
-  (if-let [{:keys [rule matches]} (some #(match? % request) rules)]
-    (if (true? (:allow-unauthenticated rule))
-      (allow-request request rule "allow-unauthenticated is true - allowed")
-      (if (and (true? (ring/authorized-authenticated request))
-               (acl/allowed? (:acl rule) (ring/authorized-name request) matches))
-        (allow-request request rule "")
-        (deny-request request rule (request->log-description request rule)
-                      (request->resp-description request rule))))
-    (deny-request request nil "global deny all - no rules matched")))
->>>>>>> c256bdfe
 
 (schema/defn authorized? :- schema/Bool
   [result :- AuthorizationResult]
